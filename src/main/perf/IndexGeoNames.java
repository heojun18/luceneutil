package perf;

/**
 * Licensed to the Apache Software Foundation (ASF) under one or more
 * contributor license agreements.  See the NOTICE file distributed with
 * this work for additional information regarding copyright ownership.
 * The ASF licenses this file to You under the Apache License, Version 2.0
 * (the "License"); you may not use this file except in compliance with
 * the License.  You may obtain a copy of the License at
 *
 *     http://www.apache.org/licenses/LICENSE-2.0
 *
 * Unless required by applicable law or agreed to in writing, software
 * distributed under the License is distributed on an "AS IS" BASIS,
 * WITHOUT WARRANTIES OR CONDITIONS OF ANY KIND, either express or implied.
 * See the License for the specific language governing permissions and
 * limitations under the License.
 */

import java.io.BufferedReader;
import java.io.File;
import java.io.FileInputStream;
import java.io.IOException;
import java.io.InputStream;
import java.io.InputStreamReader;
import java.util.Arrays;
import java.util.concurrent.atomic.AtomicInteger;

import org.apache.lucene.analysis.standard.StandardAnalyzer;
import org.apache.lucene.document.Document;
import org.apache.lucene.document.DoubleDocValuesField;
import org.apache.lucene.document.DoubleField;
import org.apache.lucene.document.Field;
import org.apache.lucene.document.FieldType;
import org.apache.lucene.document.LongField;
import org.apache.lucene.document.NumericDocValuesField;
import org.apache.lucene.document.StringField;
import org.apache.lucene.document.TextField;
import org.apache.lucene.index.ConcurrentMergeScheduler;
import org.apache.lucene.index.IndexWriter;
import org.apache.lucene.index.IndexWriterConfig;
import org.apache.lucene.index.NoMergePolicy;
import org.apache.lucene.store.Directory;
import org.apache.lucene.store.FSDirectory;
import org.apache.lucene.util.PrintStreamInfoStream;
import org.apache.lucene.util.Version;

// rm -rf /l/scratch/indices/geonames; pushd core; ant jar; popd; javac -d /l/util/build -cp build/core/classes/java:build/analysis/common/classes/java /l/util/src/main/perf/IndexGeoNames.java; java -cp /l/util/build:build/core/classes/java:build/analysis/common/classes/java perf.IndexGeoNames /lucenedata/geonames/allCountries.txt /l/scratch/indices/geonames 3

// javac -d /l/util/build -cp build/core/classes/java:build/analysis/common/classes/java /l/util/src/main/perf/IndexGeoNames.java

// java -cp /l/util/build:build/core/classes/java:build/analysis/common/classes/java perf.IndexGeoNames /lucenedata/geonames/allCountries.txt /l/scratch/indices/geonames 3

public class IndexGeoNames {

  public static void main(String[] args) throws Exception {
    String geoNamesFile = args[0];
    File indexPath = new File(args[1]);
    int numThreads = Integer.parseInt(args[2]);
    if (indexPath.exists()) {
      throw new IllegalArgumentException("please remove indexPath \"" + indexPath + "\" before running");
    }

    Directory dir = FSDirectory.open(indexPath);
    IndexWriterConfig iwc = new IndexWriterConfig(Version.LUCENE_50, new StandardAnalyzer(Version.LUCENE_50));
    //iwc.setRAMBufferSizeMB(350);
    iwc.setRAMBufferSizeMB(64);
    //iwc.setInfoStream(new PrintStreamInfoStream(System.out));
    iwc.setMergePolicy(NoMergePolicy.NO_COMPOUND_FILES);
    //((ConcurrentMergeScheduler) iwc.getMergeScheduler()).setMaxMergesAndThreads(3, 1);
    final IndexWriter w = new IndexWriter(dir, iwc);

    final FieldType doubleFieldType = new FieldType(DoubleField.TYPE_NOT_STORED);
    //doubleFieldType.setNumericPrecisionStep(8);
    doubleFieldType.freeze();

    // 64K buffer:
    InputStream is = new FileInputStream(geoNamesFile);
    final BufferedReader reader = new BufferedReader(new InputStreamReader(is, "UTF-8"), 1 << 16);
    final AtomicInteger docsIndexed = new AtomicInteger();

    final long startMS = System.currentTimeMillis();
    final Field.Store store = Field.Store.YES;

    Thread[] threads = new Thread[numThreads];
    for(int i=0;i<numThreads;i++) {
      threads[i] = new Thread() {
          @Override
          public void run() {
            while (true) {
              try {
                // Curiously BufferedReader.readLine seems to be thread-safe...
                String line = reader.readLine();
                if (line == null) {
                  break;
                }
                String[] values = line.split("\t");

                Document doc = new Document();

                doc.add(new StringField("geoNameID", values[0], store));
                doc.add(new TextField("name", values[1], store));
                doc.add(new TextField("asciiName", values[2], store));
                doc.add(new TextField("alternateNames", values[3], store));

                if (values[4].isEmpty() == false) {
                  double v = Double.parseDouble(values[4]);
                  doc.add(new DoubleField("latitude", v, store));
                  doc.add(new DoubleDocValuesField("latitude", v));
                }
                if (values[5].isEmpty() == false) {
                  double v = Double.parseDouble(values[5]);
                  doc.add(new DoubleField("longitude", v, store));
                  doc.add(new DoubleDocValuesField("longitude", v));
                }

                doc.add(new StringField("featureClass", values[6], store));
                doc.add(new StringField("featureCode", values[7], store));
                doc.add(new StringField("countryCode", values[8], store));
                doc.add(new StringField("cc2", values[9], store));
                doc.add(new StringField("admin1Code", values[10], store));
                doc.add(new StringField("admin2Code", values[11], store));
                doc.add(new StringField("admin3Code", values[12], store));
                doc.add(new StringField("admin4Code", values[13], store));

                if (values[14].isEmpty() == false) {
                  long v = Long.parseLong(values[14]);
                  doc.add(new LongField("population", v, store));
                  doc.add(new NumericDocValuesField("population", v));
                }
                if (values[15].isEmpty() == false) {
                  long v = Long.parseLong(values[15]);
                  doc.add(new LongField("elevation", v, store));
                  doc.add(new NumericDocValuesField("elevation", v));
                }
                doc.add(new StringField("dem", values[16], store));
                doc.add(new StringField("timezone", values[17], store));
                // TODO: modification date
                w.addDocument(doc);
                int count = docsIndexed.incrementAndGet();
                if (count % 200000 == 0) {
                  long ms = System.currentTimeMillis();
                  System.out.println(count + ": " + ((ms - startMS)/1000.0) + " sec");
                }
              } catch (Exception e) {
                throw new RuntimeException(e);
              }
            }
          }
        };
      threads[i].start();
    }
    for(int i=0;i<numThreads;i++) {
      threads[i].join();
    }
<<<<<<< HEAD
=======
    w.shutdown(false);
>>>>>>> c2e82977
    long ms = System.currentTimeMillis();
    System.out.println(docsIndexed + ": " + ((ms - startMS)/1000.0) + " sec");
    w.commit();
    w.close();
    dir.close();
  }
}<|MERGE_RESOLUTION|>--- conflicted
+++ resolved
@@ -153,14 +153,9 @@
     for(int i=0;i<numThreads;i++) {
       threads[i].join();
     }
-<<<<<<< HEAD
-=======
-    w.shutdown(false);
->>>>>>> c2e82977
     long ms = System.currentTimeMillis();
     System.out.println(docsIndexed + ": " + ((ms - startMS)/1000.0) + " sec");
-    w.commit();
-    w.close();
+    w.shutdown(false);
     dir.close();
   }
 }