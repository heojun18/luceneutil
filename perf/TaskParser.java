--- conflicted
+++ resolved
@@ -351,18 +351,7 @@
       }
       */
 
-<<<<<<< HEAD
-      if (minShouldMatch != 0) {
-        if (!(query instanceof BooleanQuery)) {
-          throw new RuntimeException("minShouldMatch can only be used with BooleanQuery: query=" + origText);
-        }
-        ((BooleanQuery) query).setMinimumNumberShouldMatch(minShouldMatch);
-      }
-
-      task = new SearchTask(category, query, sort, group, filter, topN, doHilite, doStoredLoads, facetGroups, drillDowns);
-=======
       task = new SearchTask(category, query2, sort, group, filter, topN, doHilite, doStoredLoads, facetGroups, doDrillSideways);
->>>>>>> 15459df7
     }
 
     return task;
