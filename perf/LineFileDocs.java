package perf;

/**
 * Licensed to the Apache Software Foundation (ASF) under one or more
 * contributor license agreements.  See the NOTICE file distributed with
 * this work for additional information regarding copyright ownership.
 * The ASF licenses this file to You under the Apache License, Version 2.0
 * (the "License"); you may not use this file except in compliance with
 * the License.  You may obtain a copy of the License at
 *
 *     http://www.apache.org/licenses/LICENSE-2.0
 *
 * Unless required by applicable law or agreed to in writing, software
 * distributed under the License is distributed on an "AS IS" BASIS,
 * WITHOUT WARRANTIES OR CONDITIONS OF ANY KIND, either express or implied.
 * See the License for the specific language governing permissions and
 * limitations under the License.
 */

import java.io.BufferedInputStream;
import java.io.BufferedReader;
import java.io.Closeable;
import java.io.FileInputStream;
import java.io.IOException;
import java.io.InputStream;
import java.io.InputStreamReader;
import java.text.ParsePosition;
import java.text.SimpleDateFormat;
import java.util.Calendar;
import java.util.Date;
import java.util.Locale;
import java.util.Random;
import java.util.concurrent.atomic.AtomicLong;

import org.apache.lucene.document.*;
import org.apache.lucene.index.FieldInfo;
import org.apache.lucene.util.BytesRef;

public class LineFileDocs implements Closeable {

  private BufferedReader reader;
  private final static int BUFFER_SIZE = 1 << 16;     // 64K
  private final boolean doRepeat;
  private final String path;
  private final AtomicLong bytesIndexed = new AtomicLong();

  public LineFileDocs(String path, boolean doRepeat) throws IOException {
    this.path = path;
    open();
    this.doRepeat = doRepeat;
  }

  public long getBytesIndexed() {
    return bytesIndexed.get();
  }

  private void open() throws IOException {
    final InputStream is = new FileInputStream(path);
    reader = new BufferedReader(new InputStreamReader(is, "UTF-8"), BUFFER_SIZE);
  }

  public synchronized void close() throws IOException {
    if (reader != null) {
      reader.close();
      reader = null;
    }
  }

  public static String intToID(int id) {
    // Base 36, prefixed with 0s to be length 6 (= 2.2 B)
    final String s = String.format("%6s", Integer.toString(id, Character.MAX_RADIX)).replace(' ', '0');
    //System.out.println("fromint: " + id + " -> " + s);
    return s;
  }

  public static int idToInt(BytesRef id) {
    // Decode base 36
    int accum = 0;
    int downTo = id.length + id.offset - 1;
    int multiplier = 1;
    while(downTo >= id.offset) {
      final char ch = (char) (id.bytes[downTo--]&0xff);
      final int digit;
      if (ch >= '0' && ch <= '9') {
        digit = ch - '0';
      } else if (ch >= 'a' && ch <= 'z') {
        digit = 10 + (ch-'a');
      } else {
        assert false;
        digit = -1;
      }
      accum += multiplier * digit;
      multiplier *= 36;
    }

    //System.out.println("toint: " + id.utf8ToString() + " -> " + accum);
    return accum;
  }

  public static int idToInt(String id) {
    // Decode base 36
    int accum = 0;
    int downTo = id.length() - 1;
    int multiplier = 1;
    while(downTo >= 0) {
      final char ch = (char) id.charAt(downTo--);
      final int digit;
      if (ch >= '0' && ch <= '9') {
        digit = ch - '0';
      } else if (ch >= 'a' && ch <= 'z') {
        digit = 10 + (ch-'a');
      } else {
        assert false;
        digit = -1;
      }
      accum += multiplier * digit;
      multiplier *= 36;
    }

    //System.out.println("toint: " + id + " -> " + accum);
    return accum;
  }

  private final static char SEP = '\t';

  public static final class DocState {
    final Document doc;
    final Field titleTokenized;
    final Field title;
    final Field titleDV;
    final Field body;
    final Field id;
    final Field date;
    final LongField dateMSec;
    final IntField timeSec;
    final SimpleDateFormat dateParser = new SimpleDateFormat("dd-MMM-yyyy HH:mm:ss", Locale.US);
    final Calendar dateCal = Calendar.getInstance();
    final ParsePosition datePos = new ParsePosition(0);

    public DocState() {
      doc = new Document();
      
      title = new StringField("title", "");
      doc.add(title);

      titleDV = new DocValuesField("titleDV", new BytesRef(""), DocValues.Type.BYTES_VAR_SORTED);
      doc.add(titleDV);

      titleTokenized = new Field("titleTokenized", "", TextField.TYPE_STORED);
      doc.add(titleTokenized);

      body = new TextField("body", "");
      doc.add(body);

      id = new Field("id", "", StringField.TYPE_STORED);
      doc.add(id);

      date = new Field("date", "", StringField.TYPE_STORED);
      doc.add(date);

      dateMSec = new LongField("datenum", 0L);
      doc.add(dateMSec);

      timeSec = new IntField("timesecnum", 0);
      doc.add(timeSec);
    }
  }

  public DocState newDocState() {
    return new DocState();
  }

  private final ThreadLocal<DocState> threadDocs = new ThreadLocal<DocState>();

  private int readCount;

  public Document nextDoc(DocState doc) throws IOException {
    String line;
    final int myID;
    synchronized(this) {
      myID = readCount++;
      line = reader.readLine();
      if (line == null) {
        if (doRepeat) {
          close();
          open();
          line = reader.readLine();
        } else {
          return null;
        }
      }
    }

    bytesIndexed.addAndGet(line.length());

    int spot = line.indexOf(SEP);
    if (spot == -1) {
      throw new RuntimeException("line: [" + line + "] is in an invalid format !");
    }
    int spot2 = line.indexOf(SEP, 1 + spot);
    if (spot2 == -1) {
      throw new RuntimeException("line: [" + line + "] is in an invalid format !");
    }

    doc.body.setStringValue(line.substring(1+spot2, line.length()));
    final String title = line.substring(0, spot);
<<<<<<< HEAD
    doc.title.setValue(title);
    doc.titleDV.setValue(new BytesRef(title));
    doc.titleTokenized.setValue(title);
=======
    doc.title.setStringValue(title);
    doc.titleTokenized.setStringValue(title);
>>>>>>> 1def9310
    final String dateString = line.substring(1+spot, spot2);
    doc.date.setStringValue(dateString);
    doc.id.setStringValue(intToID(myID));

    doc.datePos.setIndex(0);
    final Date date = doc.dateParser.parse(dateString, doc.datePos);
    doc.dateMSec.setLongValue(date.getTime());

    doc.dateCal.setTime(date);
    final int sec = doc.dateCal.get(Calendar.HOUR_OF_DAY)*3600 + doc.dateCal.get(Calendar.MINUTE)*60 + doc.dateCal.get(Calendar.SECOND);
    doc.timeSec.setIntValue(sec);

    return doc.doc;
  }
}
<|MERGE_RESOLUTION|>--- conflicted
+++ resolved
@@ -204,14 +204,9 @@
 
     doc.body.setStringValue(line.substring(1+spot2, line.length()));
     final String title = line.substring(0, spot);
-<<<<<<< HEAD
-    doc.title.setValue(title);
-    doc.titleDV.setValue(new BytesRef(title));
-    doc.titleTokenized.setValue(title);
-=======
     doc.title.setStringValue(title);
+    doc.titleDV.setBinaryValue(new BytesRef(title));
     doc.titleTokenized.setStringValue(title);
->>>>>>> 1def9310
     final String dateString = line.substring(1+spot, spot2);
     doc.date.setStringValue(dateString);
     doc.id.setStringValue(intToID(myID));
